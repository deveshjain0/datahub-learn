--- conflicted
+++ resolved
@@ -102,18 +102,9 @@
     * [How to mint your own fungible Celo Token](network-documentation/celo/tutorial/celo-erc20-token-on-remix.md)
     * [How to use Ubeswap DEX on Celo](network-documentation/celo/tutorial/celo-ubeswap-tutorial.md)
     * [How to use Moola’s money market](network-documentation/celo/tutorial/moola-market.md)
-<<<<<<< HEAD
     * [How to Build a Decentralized Autonomous Organization (DAO) on Celo](network-documentation/celo/tutorial/celo-complete-dao-dapp/introduction.md)
-
-  * [💼 CELO Wallet](network-documentation/celo/celo-wallet.md)
-    * [Create Vault Smart Contract](network-documentation/celo/tutorial/celo-vault-dapp/README.md)
-      * [1. Connect and configure Alfajores](network-documentation/celo/tutorial/celo-vault-dapp/1.connect.md)
-      * [2. Deploy the Vault Smart Contract](network-documentation/celo/tutorial/celo-vault-dapp/2.vault-smart-contract.md)
-      * [3. Create the React dapp](network-documentation/celo/tutorial/celo-vault-dapp/3.react-dapp.md)
-=======
     * [Create Vault Smart Contract](network-documentation/celo/tutorial/create-vault-smart-contract.md)
     * [Celo Crowd Funding Project Tutorial](network-documentation/celo/tutorial/celo-crowd-funding-project.md)
->>>>>>> c5fdfe9c
     * [How to create subgraphs for Celo smart contracts](network-documentation/celo/tutorial/subgraphs-on-celo.md)
     * [Introduction to DappKit](network-documentation/celo/tutorial/introduction-to-dappkit.md)
     * [Testing Celo Smart Contracts with Truffle](network-documentation/celo/tutorial/celo-testing-truffle.md)
