# Table of contents

* [👋 Welcome to Figment Learn](README.md)

## 🚩 Introduction

* [🚀 Why Build on Web 3?](introduction/why-build-on-web3.md)
* [💻 What is DataHub?](introduction/what-is-datahub.md)
* [👩‍🏫 What is Figment Learn?](introduction/what-is-figment-learn/README.md)
  * [Figment Learn Guidelines for Users](introduction/what-is-figment-learn/figment-learn-guidelines-for-users.md)

## 🍎 Figment Learn

* [💡 All Tutorials](figment-learn/all-tutorials.md)
* [🗺 Pathways](figment-learn/pathways.md)
* [✒ Contribute](figment-learn/contribute.md)

## 📖 DataHub Guides <a id="guides"></a>

* [📍 DataHub Products](guides/datahub-products.md)
* [🏭 DataHub Infrastructure](guides/datahub-infrastructure.md)
* [🏁 Get Started With DataHub](guides/getting-started-with-datahub.md)
* [🚨 Quotas & Rate Limits](guides/rate-limits.md)

## 📚 Network Documentation

* [🔭 Network Guide](network-documentation/network-guide.md)
* [🏔  Avalanche](network-documentation/avalanche/README.md)
  * [✏ Avalanche 101](network-documentation/avalanche/avalanche-101.md)
  * [🎮 RPC & REST API](network-documentation/avalanche/rpc-and-rest-api/README.md)
    * [P-Chain API](network-documentation/avalanche/rpc-and-rest-api/platform-api.md)
    * [C-Chain \(EVM\) API](network-documentation/avalanche/rpc-and-rest-api/evm-api.md)
    * [X-Chain \(AVM\) API](network-documentation/avalanche/rpc-and-rest-api/avm-api.md)
    * [Info API](network-documentation/avalanche/rpc-and-rest-api/info-api.md)
  * [🗺 Avalanche Pathway](network-documentation/avalanche/avalanche-pathway.md)
  * [💡 Tutorials](network-documentation/avalanche/tutorials/README.md)
    * [Intro Pathway: Avalanche basics](network-documentation/avalanche/tutorials/pathway/README.md)
      * [1. Connect to an Avalanche node with DataHub](network-documentation/avalanche/tutorials/pathway/1.-connect-to-avalanche-node-with-datahub.md)
      * [2. Create your first Avalanche account](network-documentation/avalanche/tutorials/pathway/2.-create-your-first-avalanche-account.md)
      * [3. Query the Avalanche network](network-documentation/avalanche/tutorials/pathway/3.-query-the-avalanche-network.md)
      * [4. Create your first transaction](network-documentation/avalanche/tutorials/pathway/4.-create-your-first-transaction.md)
      * [5. Create your first cross-chain token transfers](network-documentation/avalanche/tutorials/pathway/5.-cross-chain-token-transfers.md)
    * [Create a New Blockchain](network-documentation/avalanche/tutorials/create-a-new-blockchain.md)
    * [Create a Local Test Network](network-documentation/avalanche/tutorials/create-a-local-test-network.md)
    * [Create a Subnet](network-documentation/avalanche/tutorials/create-a-subnet.md)
    * [Create a New Virtual Machine](network-documentation/avalanche/tutorials/create-a-new-virtual-machine.md)
    * [Connect DataHub to Metamask](network-documentation/avalanche/tutorials/connect-datahub-to-metamask.md)
    * [Deploy a Smart Contract on Avalanche using Remix and MetaMask](network-documentation/avalanche/tutorials/deploy-a-smart-contract-on-avalanche-using-remix-and-metamask.md)
    * [Using Truffle with the Avalanche C-Chain](network-documentation/avalanche/tutorials/using-truffle-with-the-avalanche-c-chain.md)
    * [Transfer AVAX between the X-Chain and P-Chain](network-documentation/avalanche/tutorials/transfer-avax-between-the-x-chain-and-p-chain.md)
    * [Transfer AVAX Between the X-Chain and C-Chain](network-documentation/avalanche/tutorials/transfer-avax-between-the-x-chain-and-c-chain.md)
    * [Creating A Fixed-Cap Asset](network-documentation/avalanche/tutorials/creating-a-fixed-cap-asset.md)
    * [Creating A Variable-Cap Asset](network-documentation/avalanche/tutorials/creating-a-variable-cap-asset.md)
    * [Deploy Pangolin To Your Local Testnet And Create Token Pair](network-documentation/avalanche/tutorials/deploy-pangolin-to-your-local-testnet-and-create-token-pair.md)
    * [Creating An NFT—Part 1](network-documentation/avalanche/tutorials/creating-an-nft-part-1.md)
    * [Create NFTs with the Avalanche Wallet](network-documentation/avalanche/tutorials/create-nfts-with-the-avalanche-wallet.md)
    * [Transfer AVAX tokens from the C chain of your AVAX wallet to an ETH address \(Metamask, for example\)](network-documentation/avalanche/tutorials/avax_c_chain_to_eth_address_transfer_tutorial.md)
* [💰 Celo](network-documentation/celo/README.md)
  * [✏ Celo 101](network-documentation/celo/celo-101.md)
  * [🎮 RPC & REST API](network-documentation/celo/rpc-and-rest-api/README.md)
    * [Web3](network-documentation/celo/rpc-and-rest-api/web3.md)
    * [Web3.eth](network-documentation/celo/rpc-and-rest-api/web3.eth.md)
    * [Web3.eth.subscribe](network-documentation/celo/rpc-and-rest-api/web3.eth.subscribe.md)
    * [Web3.eth.contract](network-documentation/celo/rpc-and-rest-api/web3.eth.contract.md)
    * [Web3.eth.accounts](network-documentation/celo/rpc-and-rest-api/web3.eth.accounts.md)
    * [Web3.eth.personal](network-documentation/celo/rpc-and-rest-api/web3.eth.personal.md)
    * [Web3.eth.ens](network-documentation/celo/rpc-and-rest-api/web3.eth.ens.md)
    * [Web3.eth.iban](network-documentation/celo/rpc-and-rest-api/web3.eth.iban.md)
    * [Web3.eth.abi](network-documentation/celo/rpc-and-rest-api/web3.eth.abi.md)
    * [Web3.\*.net](network-documentation/celo/rpc-and-rest-api/web3.-.net.md)
    * [Web3.bzz](network-documentation/celo/rpc-and-rest-api/web3.bzz.md)
    * [Web3.shh](network-documentation/celo/rpc-and-rest-api/web3.shh.md)
    * [Web3.utils](network-documentation/celo/rpc-and-rest-api/web3.utils.md)
  * [🗺 Celo Pathway](network-documentation/celo/celo-pathway.md)
  * [💡 Tutorials](network-documentation/celo/tutorial/README.md)
    * [Intro Pathway: Celo Basics](network-documentation/celo/tutorial/intro-pathway-celo-basics/README.md)
      * [1. Connect to a Celo node with DataHub](network-documentation/celo/tutorial/intro-pathway-celo-basics/1.connect.md)
      * [2. Create your first Celo account](network-documentation/celo/tutorial/intro-pathway-celo-basics/2.account.md)
      * [3. Query the Celo network](network-documentation/celo/tutorial/intro-pathway-celo-basics/3.query.md)
      * [4. Submit your first transactions](network-documentation/celo/tutorial/intro-pathway-celo-basics/4.transactions.md)
      * [5. Write and deploy your first Celo smart contract](network-documentation/celo/tutorial/intro-pathway-celo-basics/5.smart-contract.md)
    * [Send CELO & cUSD](network-documentation/celo/tutorial/hello-celo.md)
    * [Deploy and Interact with Contracts \(Remotely\)](network-documentation/celo/tutorial/hello-contracts.md)
    * [Hello Mobile DApp](network-documentation/celo/tutorial/hello-mobile-dapp.md)
    * [How to re-deploy your Ethereum DApp to Celo](network-documentation/celo/tutorial/redploy-dapps-on-celo.md)
    * [Deploy Celo Smart contracts with Remix IDE](network-documentation/celo/tutorial/celo-for-remix.md)
    * [Deploying smart contracts on Celo with Truffle](network-documentation/celo/tutorial/deploying-smart-contracts-on-celo-with-truffle.md)
    * [How to mint your own fungible Celo Token](network-documentation/celo/tutorial/celo-erc20-token-on-remix.md)
    * [How to use Ubeswap DEX on Celo](network-documentation/celo/tutorial/celo-ubeswap-tutorial.md)
    * [How to use Moola’s money market](network-documentation/celo/tutorial/moola-market.md)
<<<<<<< HEAD
    * [How to customize an Ethereum smart contract for the Celo network](network-documentation/celo/tutorial/celo-contract-from-ethereum.md)

=======
    * [Introduction to DappKit](network-documentation/celo/tutorial/introduction-to-dappkit.md)
    * [Testing Celo Smart Contracts with Truffle](network-documentation/celo/tutorial/celo-testing-truffle.md)
>>>>>>> 1244ca2e
  * [💼 CELO Wallet](network-documentation/celo/celo-wallet.md)
* [🌌 Cosmos](network-documentation/cosmos/README.md)
  * [✏ Cosmos 101](network-documentation/cosmos/cosmos-101.md)
  * [🎮 RPC & REST API](network-documentation/cosmos/rpc-and-rest-api/README.md)
    * [Tendermint RPC](network-documentation/cosmos/rpc-and-rest-api/tendermint-rpc.md)
    * [Cosmos LCD](network-documentation/cosmos/rpc-and-rest-api/cosmos-lcd.md)
  * [🎊 Enriched APIs](network-documentation/cosmos/enriched-apis/README.md)
    * [Transaction Search](network-documentation/cosmos/enriched-apis/transaction-search.md)
    * [Rewards API](network-documentation/cosmos/enriched-apis/rewards-api.md)
  * [💡 Tutorials](network-documentation/cosmos/tutorials/README.md)
    * [Build a polling app](network-documentation/cosmos/tutorials/build-a-polling-app.md)
    * [Create a blog app](network-documentation/cosmos/tutorials/create-a-blog-app.md)
    * [Build a scavenger game](network-documentation/cosmos/tutorials/build-a-scavenger-game/README.md)
      * [The Game](network-documentation/cosmos/tutorials/build-a-scavenger-game/the-game.md)
      * [Scaffold](network-documentation/cosmos/tutorials/build-a-scavenger-game/scaffold.md)
      * [Messages](network-documentation/cosmos/tutorials/build-a-scavenger-game/messages.md)
      * [Keeper](network-documentation/cosmos/tutorials/build-a-scavenger-game/keeper.md)
      * [Handler](network-documentation/cosmos/tutorials/build-a-scavenger-game/handler.md)
      * [Querier](network-documentation/cosmos/tutorials/build-a-scavenger-game/querier.md)
      * [CLI](network-documentation/cosmos/tutorials/build-a-scavenger-game/cli.md)
      * [Module](network-documentation/cosmos/tutorials/build-a-scavenger-game/module.md)
      * [App](network-documentation/cosmos/tutorials/build-a-scavenger-game/app.md)
      * [Run](network-documentation/cosmos/tutorials/build-a-scavenger-game/run.md)
      * [Play](network-documentation/cosmos/tutorials/build-a-scavenger-game/play.md)
    * [Build a nameservice application](network-documentation/cosmos/tutorials/untitled-3/README.md)
      * [Application Goals](network-documentation/cosmos/tutorials/untitled-3/application-goals.md)
      * [Start your application](network-documentation/cosmos/tutorials/untitled-3/start-your-application.md)
      * [Types](network-documentation/cosmos/tutorials/untitled-3/types.md)
      * [Key](network-documentation/cosmos/tutorials/untitled-3/key.md)
      * [Errors](network-documentation/cosmos/tutorials/untitled-3/errors.md)
      * [Expected Keepers](network-documentation/cosmos/tutorials/untitled-3/expected-keepers.md)
      * [The Keeper](network-documentation/cosmos/tutorials/untitled-3/the-keeper.md)
      * [Msgs and Handlers](network-documentation/cosmos/tutorials/untitled-3/msgs-and-handlers.md)
      * [SetName](network-documentation/cosmos/tutorials/untitled-3/setname.md)
      * [BuyName](network-documentation/cosmos/tutorials/untitled-3/buyname.md)
      * [Delete Name](network-documentation/cosmos/tutorials/untitled-3/delete-name.md)
      * [Queriers](network-documentation/cosmos/tutorials/untitled-3/queriers.md)
      * [Alias](network-documentation/cosmos/tutorials/untitled-3/alias.md)
      * [Codec File](network-documentation/cosmos/tutorials/untitled-3/untitled-10.md)
      * [Nameservice Module CLI](network-documentation/cosmos/tutorials/untitled-3/untitled-9.md)
      * [NameService Module Rest Interface](network-documentation/cosmos/tutorials/untitled-3/untitled-8.md)
      * [AppModule Interface](network-documentation/cosmos/tutorials/untitled-3/untitled-7.md)
      * [Genesis](network-documentation/cosmos/tutorials/untitled-3/untitled-4.md)
      * [Complete App](network-documentation/cosmos/tutorials/untitled-3/untitled-3.md)
      * [Entry points](network-documentation/cosmos/tutorials/untitled-3/untitled-5.md)
      * [go.mod and Makefile](network-documentation/cosmos/tutorials/untitled-3/untitled-2.md)
      * [Run REST routes](network-documentation/cosmos/tutorials/untitled-3/untitled.md)
    * [Create a transaction search widget](network-documentation/cosmos/tutorials/create-a-transaction-search-widget.md)
* [💾 Filecoin](network-documentation/filecoin/README.md)
  * [✏️ Filecoin 101](network-documentation/filecoin/filecoin-101.md)
  * [🎮 RPC & REST API](network-documentation/filecoin/rpc-and-rest-api/README.md)
    * [Miner Reputation System API](network-documentation/filecoin/rpc-and-rest-api/miner-reputation-system-api.md)
* [📱 Mina](network-documentation/mina/README.md)
  * [✏ Mina 101](network-documentation/mina/mina-101.md)
  * [🎮 RPC & REST API](network-documentation/mina/rpc-and-rest-api/README.md)
    * [Indexer API Documentation](network-documentation/mina/rpc-and-rest-api/indexer-api-documentation.md)
    * [Query Mina GraphQL API](network-documentation/mina/rpc-and-rest-api/query-mina-graphql-api.md)
* [🌈 NEAR](network-documentation/near/README.md)
  * [✏ NEAR 101](network-documentation/near/near-101.md)
  * [🎮 RPC & REST API](network-documentation/near/rpc-and-rest-api/README.md)
    * [NEAR RPC](network-documentation/near/rpc-and-rest-api/near-rpc.md)
  * [🗺 NEAR Pathway](network-documentation/near/near-pathway.md)
  * [💡 Tutorials](network-documentation/near/tutorials/README.md)
    * [Intro Pathway: NEAR Basics](network-documentation/near/tutorials/intro-pathway-write-and-deploy-your-first-near-smart-contract/README.md)
      * [1. Connect to a NEAR node using DataHub](network-documentation/near/tutorials/intro-pathway-write-and-deploy-your-first-near-smart-contract/1.-connecting-to-a-near-node-using-datahub.md)
      * [2. Create your first NEAR account](network-documentation/near/tutorials/intro-pathway-write-and-deploy-your-first-near-smart-contract/2.-creating-your-first-near-account-using-the-sdk.md)
      * [3. Query the NEAR blockchain](network-documentation/near/tutorials/intro-pathway-write-and-deploy-your-first-near-smart-contract/3.-querying-the-near-blockchain.md)
      * [4. Submit your first transactions](network-documentation/near/tutorials/intro-pathway-write-and-deploy-your-first-near-smart-contract/4.-submitting-your-first-transactions.md)
      * [5. Write and deploy your first NEAR smart contract](network-documentation/near/tutorials/intro-pathway-write-and-deploy-your-first-near-smart-contract/5.-writing-and-deploying-your-first-near-smart-contract.md)
    * [Show Me the Money: Learn How to Monetize NEAR Smart Contracts](network-documentation/near/tutorials/1-project_overview/README.md)
      * [The New and Improved Fungible Token Standard \(NEP-141\) Has Arrived](network-documentation/near/tutorials/1-project_overview/2-fungible-token.md)
      * [You Can Have Your STAKE and Trade It Too](network-documentation/near/tutorials/1-project_overview/3-stake-fungible-token.md)
      * [Test Now Or Forever Hold Your Peace](network-documentation/near/tutorials/1-project_overview/4-stake-fungible-token-testing.md)
      * [Account Storage Standard \(NEP-145\)](network-documentation/near/tutorials/1-project_overview/5-account-storage.md)
      * [Show me the Code: STAKE Account Storage NEP-145 Rust Implementation](network-documentation/near/tutorials/1-project_overview/6-stake-account-storage.md)
      * [It's Time to Put a STAKE in the Ground!](network-documentation/near/tutorials/1-project_overview/7-stake-vision.md)
    * [Cross-contract calls](network-documentation/near/tutorials/cross-contract-calls.md)
    * [Simple AssemblyScript App](network-documentation/near/tutorials/simple-webassembly-script.md)
    * [Write an NFT contract & mint your NFT](network-documentation/near/tutorials/write-nft-contracts-in-rust.md)
    * [Create an NFT marketplace](network-documentation/near/tutorials/nft-marketplace-in-assemblyscript.md)
  * [💼 NEAR Wallet](network-documentation/near/near-wallet.md)
* [🏝 Oasis](network-documentation/oasis/README.md)
  * [✏ Oasis 101](network-documentation/oasis/oasis-101.md)
  * [🎮 RPC & REST API](network-documentation/oasis/rpc-and-rest-api/README.md)
    * [Oasis REST API](network-documentation/oasis/rpc-and-rest-api/oasis-rest-api.md)
* [🍡 Polkadot](network-documentation/polkadot/README.md)
  * [✏ Polkadot 101](network-documentation/polkadot/polkadot-101.md)
  * [🎮 RPC & REST API](network-documentation/polkadot/rpc-and-rest-api/README.md)
    * [Polkadot RPC](network-documentation/polkadot/rpc-and-rest-api/polkadot-rpc.md)
  * [🎊 Enriched APIs](network-documentation/polkadot/enriched-apis/README.md)
    * [Indexer API](network-documentation/polkadot/enriched-apis/polkadot-rest-api.md)
    * [Transaction Search](network-documentation/polkadot/enriched-apis/transaction-search.md)
  * [💡 Tutorials](network-documentation/polkadot/tutorials/README.md)
    * [Create Your First Substrate Chain](network-documentation/polkadot/tutorials/create-your-first-substrate-chain.md)
    * [Add A Pallet To Your Runtime](network-documentation/polkadot/tutorials/add-a-pallet-to-your-runtime.md)
    * [Write a Pallet in its Own Crate](network-documentation/polkadot/tutorials/write-a-pallet-in-its-own-crate.md)
    * [Add the Contracts Pallets to a Runtime](network-documentation/polkadot/tutorials/add-the-contracts-pallets-to-a-runtime.md)
    * [Build a PoE Decentralized App](network-documentation/polkadot/tutorials/build-a-poe-decentralized-app.md)
* [🤫 Secret](network-documentation/secret/README.md)
  * [✏ Secret 101](network-documentation/secret/secret-101.md)
  * [🎮 RPC & REST API](network-documentation/secret/rpc-and-rest-api/README.md)
    * [Tendermint RPC](network-documentation/secret/rpc-and-rest-api/tendermint-rpc.md)
    * [Secret REST API](network-documentation/secret/rpc-and-rest-api/secret-rest-api.md)
  * [🗺 Secret Pathway](network-documentation/secret/secret-pathway.md)
  * [💡 Tutorials](network-documentation/secret/tutorials/README.md)
    * [Intro Pathway: Secret basics](network-documentation/secret/tutorials/intro-pathway-secret-basics/README.md)
      * [1. Connect to a Secret node with DataHub](network-documentation/secret/tutorials/intro-pathway-secret-basics/1.-connecting-to-a-secret-node-using-datahub.md)
      * [2. Create your first Secret account](network-documentation/secret/tutorials/intro-pathway-secret-basics/2.-setting-up-your-wallet.md)
      * [3. Query the Secret Network](network-documentation/secret/tutorials/intro-pathway-secret-basics/3.-querying-the-secret-blockchain.md)
      * [4. Submit your first Secret transaction](network-documentation/secret/tutorials/intro-pathway-secret-basics/4.-submit-your-first-transaction.md)
      * [5. Write & deploy your first Secret contract](network-documentation/secret/tutorials/intro-pathway-secret-basics/5.-writing-and-deploying-your-first-secret-contract.md)
    * [Developing your first secret contract](network-documentation/secret/tutorials/creating-a-secret-contract-from-scratch.md)
    * [Delegate to a Validator & Unbond Tokens](network-documentation/secret/tutorials/delegate-and-unbond-tokens.md)
    * [Create your first secret NFT](network-documentation/secret/tutorials/create-your-first-secret-nft.md)
* [🌍 Terra](network-documentation/terra/README.md)
  * [✏ Terra 101](network-documentation/terra/terra-101.md)
  * [🎮 RPC & REST API](network-documentation/terra/rpc-and-rest-api/README.md)
    * [Tendermint RPC](network-documentation/terra/rpc-and-rest-api/tendermint-rpc-1.md)
    * [Terra LCD](network-documentation/terra/rpc-and-rest-api/terra-lcd.md)
  * [🎊 Enriched APIs](network-documentation/terra/enriched-apis/README.md)
    * [Transaction Search](network-documentation/terra/enriched-apis/transaction-search.md)
  * [💡 Tutorials](network-documentation/terra/tutorials/README.md)
    * [Connecting to a Terra node with DataHub](network-documentation/terra/tutorials/interacting-with-terra-endpoints.md)
    * [Creating your first Terra account with the Terra SDK](network-documentation/terra/tutorials/submit-your-first-transaction.md)
    * [Querying the Terra blockchain](network-documentation/terra/tutorials/setting-up-your-first-wallet.md)
    * [Submit your first transactions](network-documentation/terra/tutorials/write-your-first-smart-contract.md)
    * [Write your first Terra smart contract](network-documentation/terra/tutorials/write-your-first-terra-smart-contract.md)
    * [Interacting with a Terra smart contract](network-documentation/terra/tutorials/interacting-with-a-terra-smart-contract.md)
    * [Create a transaction search widget](network-documentation/terra/tutorials/integrating-transaction-search-in-your-terra-wallet.md)
* [⚖ Tezos](network-documentation/tezos/README.md)
  * [✏ Tezos 101](network-documentation/tezos/tezos-101.md)
  * [🎮 RPC & REST API](network-documentation/tezos/rpc-and-rest-api-1/README.md)
    * [Shell](network-documentation/tezos/rpc-and-rest-api-1/shell.md)
    * [Protocol Alpha](network-documentation/tezos/rpc-and-rest-api-1/protocol-alpha.md)
  * [💡 Tutorials](network-documentation/tezos/tutorials/README.md)
    * [Token Contracts](network-documentation/tezos/tutorials/token-contracts.md)
    * [Oracle Contracts](network-documentation/tezos/tutorials/oracle-contracts.md)
    * [Creating NFTs](network-documentation/tezos/tutorials/creating-nfts.md)
* [📚 Extra Guides](network-documentation/extra-guides/README.md)
  * [Blockchain Fundamentals](network-documentation/extra-guides/blockchain-fundamentals.md)
  * [Docker Setup for Windows](network-documentation/extra-guides/docker-setup-for-windows.md)
  * [5XX Retry Logic Best Practices](network-documentation/extra-guides/5xx-retry-logic-best-practices/README.md)
    * [5XX Retry Logic Best Practices - NodeJS](network-documentation/extra-guides/5xx-retry-logic-best-practices/5xx-retry-logic-best-practices-nodejs.md)
    * [5XX Retry Logic Best Practices - Python](network-documentation/extra-guides/5xx-retry-logic-best-practices/5xx-retry-logic-best-practices-python.md)
    * [5XX Retry Logic Best Practices - Ruby](network-documentation/extra-guides/5xx-retry-logic-best-practices/5xx-retry-logic-best-practices-ruby.md)
    * [5XX Retry Logic Best Practices - Go](network-documentation/extra-guides/5xx-retry-logic-best-practices/5xx-retry-logic-best-practices-go.md)
  * [Getting started with BrightID](network-documentation/extra-guides/getting-started-with-brightid.md)

## 🤔 Other

* [🧾 Glossary](other/glossary.md)
* [🗳 Support](other/support.md)

## 🔗 Terms & Conditions

* [Terms of Use](terms-and-conditions/terms-of-use.md)
* [Privacy Policy](terms-and-conditions/privacy-policy.md)
* [Contributor Terms](terms-and-conditions/contributor-terms.md)
<|MERGE_RESOLUTION|>--- conflicted
+++ resolved
@@ -88,13 +88,9 @@
     * [How to mint your own fungible Celo Token](network-documentation/celo/tutorial/celo-erc20-token-on-remix.md)
     * [How to use Ubeswap DEX on Celo](network-documentation/celo/tutorial/celo-ubeswap-tutorial.md)
     * [How to use Moola’s money market](network-documentation/celo/tutorial/moola-market.md)
-<<<<<<< HEAD
     * [How to customize an Ethereum smart contract for the Celo network](network-documentation/celo/tutorial/celo-contract-from-ethereum.md)
-
-=======
     * [Introduction to DappKit](network-documentation/celo/tutorial/introduction-to-dappkit.md)
     * [Testing Celo Smart Contracts with Truffle](network-documentation/celo/tutorial/celo-testing-truffle.md)
->>>>>>> 1244ca2e
   * [💼 CELO Wallet](network-documentation/celo/celo-wallet.md)
 * [🌌 Cosmos](network-documentation/cosmos/README.md)
   * [✏ Cosmos 101](network-documentation/cosmos/cosmos-101.md)
