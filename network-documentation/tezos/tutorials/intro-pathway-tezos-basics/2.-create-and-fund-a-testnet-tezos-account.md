--- conflicted
+++ resolved
@@ -40,12 +40,7 @@
 
 {% tab title="REQUIRE\(\) SYNTAX /tezospath/account.js" %}
 ```javascript
-<<<<<<< HEAD
 module.exports.FAUCET_KEY = 
-=======
-let FAUCET_KEY =
-module.exports = FAUCET_KEY;
->>>>>>> f16656f6
 ```
 {% endtab %}
 {% endtabs %}
@@ -70,21 +65,6 @@
 
   console.log(`Importing account ${FAUCET_KEY.pkh}`);
 
-<<<<<<< HEAD
-{% tab title="REQUIRE\(\) SYNTAX /tezospath/importkey.js" %}
-```javascript
-const { TezosToolkit } = require('@taquito/taquito');
-const { importKey } = require('@taquito/signer');
-const { FAUCET_KEY } = require('./account.js');
-require('dotenv').config();
-
-async function main() {
-  const Tezos = new TezosToolkit(process.env.DATAHUB_URL);
- 
-  console.log(`Importing account ${FAUCET_KEY.pkh}`);
-  
-=======
->>>>>>> f16656f6
   importKey(
     Tezos,
     FAUCET_KEY.email,
