---
description: See all tutorials currently available for Celo
---

# 💡 Tutorials

## Time to learn

On this page you can find all tutorials currently available for Celo, including all tutorials created by the community.

Don't forget that you can try them out [**via Datahub**](https://datahub.figment.io/sign_up?service=celo)!

[**Join our community today** ](https://discord.gg/fszyM7K)**if you want to interact with other builders and become a part of this growing ecosystem!**

{% hint style="info" %}
If you prefer going through the tutorial with videos, check out this CELO Learn Pathway Playlist **\(**[https://www.youtube.com/playlist?list=PLkgTdjgP1aUCmcXrTxyRReS5OSLXlqGzB](https://www.youtube.com/playlist?list=PLkgTdjgP1aUCmcXrTxyRReS5OSLXlqGzB)**\) created by our community member** Chris Wilson
{% endhint %}

## 1. Connect to a Celo node with DataHub

{% page-ref page="intro-pathway-celo-basics/1.connect.md" %}

## 2. Create your first Celo account

{% page-ref page="intro-pathway-celo-basics/2.account.md" %}

## 3. Query the Celo Network

{% page-ref page="intro-pathway-celo-basics/3.query.md" %}

## 4. Submit your first transactions

{% page-ref page="intro-pathway-celo-basics/4.transactions.md" %}

## 5. Write and deploy your first Celo smart contract

{% page-ref page="intro-pathway-celo-basics/5.smart-contract.md" %}

## Hello Celo

{% page-ref page="hello-celo.md" %}

## Hello Contracts

{% page-ref page="hello-contracts.md" %}

## Hello Mobile DApp

{% page-ref page="hello-mobile-dapp.md" %}

## Deploying an existing Smart Contract with Truffle

{% page-ref page="./" %}

<<<<<<< HEAD
## 1. Building a Crowdfunding Smart Contract in Celo

{% page-ref page="celo-crowdfunding/1.smart-contract.md" %}

## 2. Deploying a Crowdfunding Smart Contract in Celo

{% page-ref page="celo-crowdfunding/2.deploy.md" %}

## 3. Interacting with the Crowdfunding Smart Contracts

{% page-ref page="celo-crowdfunding/3.interacting.md" %}
=======
## Testing Celo Smart Contracts with Truffle
>>>>>>> 4d53b958
<|MERGE_RESOLUTION|>--- conflicted
+++ resolved
@@ -52,7 +52,10 @@
 
 {% page-ref page="./" %}
 
-<<<<<<< HEAD
+## Testing Celo Smart Contracts with Truffle
+
+{% page-ref page="celo-testing-truffle.md" %}
+
 ## 1. Building a Crowdfunding Smart Contract in Celo
 
 {% page-ref page="celo-crowdfunding/1.smart-contract.md" %}
@@ -63,7 +66,4 @@
 
 ## 3. Interacting with the Crowdfunding Smart Contracts
 
-{% page-ref page="celo-crowdfunding/3.interacting.md" %}
-=======
-## Testing Celo Smart Contracts with Truffle
->>>>>>> 4d53b958
+{% page-ref page="celo-crowdfunding/3.interacting.md" %}