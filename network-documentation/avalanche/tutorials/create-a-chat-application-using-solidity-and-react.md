# Create a chat dApp using Solidity and ReactJS

## Introduction
Today we will build a decentralized chat application on Avalanche's Fuji test-network from scratch. The dApp will allow users to connect with other users and chat with them. We will develop our smart contract using Solidity which will be deployed on Avalanche's C-chain. It would have an easy-to-use UI developed using Reactjs. So Lets begin ...

## Prerequisites

* Basic familiarity with Reactjs and Solidity
* Should've completed [Deploy a Smart Contract on Avalanche using Remix and MetaMask](https://learn.figment.io/network-documentation/avalanche/tutorials/deploy-a-smart-contract-on-avalanche-using-remix-and-metamask) tutorial

## Requirements
* [Node.js](https://nodejs.org/en/download/releases/) v10.18.0+
* [Metamask extension](https://metamask.io/download.html) on your browser

## Implementing the smart contract 

Our chat dApp needs the basic functionality allowing users to connect with and share messages with friends. To accomplish this, we will write the functions responsible for creating an account, adding friends and sending messages.

### Account creation

We will define 3 functions:

* The `checkUserExists(pubkey)` function is used to check if a user is registered with our application or not. It will help make sure duplicate users are not created and it will also be called from other functions to check their existence.

* The `createAccount(username)` function registers a new user on the platform with the provided username.
    
* The `getUsername(pubkey)` function will return the username of the given user if it exists.

### Adding new friend

Here also we will define 3 functions:

* The `checkAlreadyFriends(pubkey1, pubkey2)` function checks whether two users are already friends with each other or not. This is needed to prevent duplicate channel between the same parties and will also be used to prevent a user from sending messages to other users unless they are friends.

* The `addFriend(pubkey, name)` function mark the two users as friend if they both are registered on the platform and are already not friends with each other.

* The `getMyFriendList()` function will return an array of friends of the given user.

### Messaging

The final part of the Solidity contract will enable the exchange of messages between users. We will divide the task into two functions `sendMessage()` and `readMessage()`.

* The `sendMessage()` function allows a user to send messages to another registered user (friend). This is done with `checkUserExists()` and `checkAlreadyFriends()`.

* The `readMessage()` function returns the chat history that has happened between the two users so far.

### Data Collections

We will have three types of user-defined data:

* `user` will have the properties `name` which stores the username, and `friendList` which is an array of other users.

* `friend` will have the properties `pubkey` which is the friends' public address, and `name` which the user would like to refer them as.

* `message` has three properties: `sender`, `timestamp` and `msg`, which is short for "message".

We would maintain 2 collections in our database:

* `userList` where all the users on the platform are mapped with their public address.

* `allMessages` stores the messages. As Solidity does not allow user-defined keys in a mapping, we can instead hash the public keys of the two users. This value can then be stored in the mapping.

## Deploying the smart contract

## Setting up Metamask

Log in to MetaMask -> Click the Network drop-down -> Select Custom RPC

![Metamask](https://gblobscdn.gitbook.com/assets%2F-MIVL6JKxnpiaciltfue%2F-MM1OJt2er1kalefd4bd%2F-MM1PMHVK808DUpeSuF4%2Fimage.png?alt=media&token=9b5898f1-57e0-4334-b40c-b18005e3be0e)

**FUJI Testnet Settings:**

* **Network Name**: Avalanche FUJI C-Chain
* **New RPC URL**: [https://api.avax-test.network/ext/bc/C/rpc](https://api.avax-test.network/ext/bc/C/rpc)
* **ChainID**: `43114`
* **Symbol**: `C-AVAX`
* **Explorer**: [https://cchain.explorer.avax-test.network](https://cchain.explorer.avax-test.network/)

Fund your address from the given [faucet](https://faucet.avax-test.network/).

## Deploy using Remix

Open [Remix](https://remix.ethereum.org/) -> Select Solidity

![remix-preview](https://gblobscdn.gitbook.com/assets%2F-MKmFQYgp3Usx3i-VLJU%2F-MLOuR33iyanZrmnCDTl%2F-MLOw5RJ5tNGvy2C90xN%2Fimage.png?alt=media&token=391f3978-7d53-4112-b45a-e89c3d6d783d)

Create a `Database.sol` file in the Remix file explorer, and paste the following code :

```solidity
// SPDX-License-Identifier: GPL-3.0

pragma solidity >=0.7.0 <0.9.0;

contract Database {
    
    // Stores the default name of an user and her friends info
    struct user {
        string name;
        friend[] friendList;
    }

    // Each friend is identified by its address and name assigned by the second party
    struct friend {
        address pubkey;
        string name;
    }

    // message construct stores the single chat message and its metadata
    struct message {
        address sender;
        uint256 timestamp;
        string msg;
    }

    // Collection of users registered on the application
    mapping(address => user) userList;
    // Collection of messages communicated in a channel between two users
    mapping(bytes32 => message[]) allMessages; // key : Hash(user1,user2)
    
    // It checks whether a user(identified by its public key)
    // has created an account on this application or not
    function checkUserExists(address pubkey) public view returns(bool) {
        return bytes(userList[pubkey].name).length > 0;
    }
    
    // Registers the caller(msg.sender) to our app with a non-empty username
    function createAccount(string calldata name) external {
        require(checkUserExists(msg.sender)==false, "User already exists!");
        require(bytes(name).length>0, "Username cannot be empty!"); 
        userList[msg.sender].name = name;
    }
    
    // Returns the default name provided by an user
    function getUsername(address pubkey) external view returns(string memory) {
        require(checkUserExists(pubkey), "User is not registered!");
        return userList[pubkey].name;
    }
    
    // Adds new user as your friend with an associated nickname
    function addFriend(address friend_key, string calldata name) external {
        require(checkUserExists(msg.sender), "Create an account first!");
        require(checkUserExists(friend_key), "User is not registered!");
        require(msg.sender!=friend_key, "Users cannot add themselves as friends!");
        require(checkAlreadyFriends(msg.sender,friend_key)==false, "These users are already friends!");
        
        _addFriend(msg.sender, friend_key, name);
        _addFriend(friend_key, msg.sender, userList[msg.sender].name);
    }
    
    // Checks if two users are already friends or not
    function checkAlreadyFriends(address pubkey1, address pubkey2) internal view returns(bool) {
        
        if(userList[pubkey1].friendList.length > userList[pubkey2].friendList.length)
        {
            address tmp = pubkey1;
            pubkey1 = pubkey2;
            pubkey2 = tmp;
        }
    
        for(uint i=0; i<userList[pubkey1].friendList.length; ++i)
        {
            if(userList[pubkey1].friendList[i].pubkey == pubkey2)
                return true;
        }
        return false;
    }
    
    // A helper function to update the friendList
    function _addFriend(address me, address friend_key, string memory name) internal {
        friend memory newFriend = friend(friend_key,name);
        userList[me].friendList.push(newFriend);
    }
    
    // Returns list of friends of the sender
    function getMyFriendList() external view returns(friend[] memory) {
        return userList[msg.sender].friendList;
    }
    
    // Returns a unique code for the channel created between the two users
    // Hash(key1,key2) where key1 is lexicographically smaller than key2
    function _getChatCode(address pubkey1, address pubkey2) internal pure returns(bytes32) {
        if(pubkey1 < pubkey2)
            return keccak256(abi.encodePacked(pubkey1, pubkey2));
        else
            return keccak256(abi.encodePacked(pubkey2, pubkey1));
    }
    
    // Sends a new message to a given friend
    function sendMessage(address friend_key, string calldata _msg) external {
        require(checkUserExists(msg.sender), "Create an account first!");
        require(checkUserExists(friend_key), "User is not registered!");
        require(checkAlreadyFriends(msg.sender,friend_key), "You are not friends with the given user");
        
        bytes32 chatCode = _getChatCode(msg.sender, friend_key);
        message memory newMsg = message(msg.sender, block.timestamp, _msg);
        allMessages[chatCode].push(newMsg);
    }
    
    // Returns all the chat messages communicated in a channel
    function readMessage(address friend_key) external view returns(message[] memory) {
        bytes32 chatCode = _getChatCode(msg.sender, friend_key);
        return allMessages[chatCode];
    }
}
```

Navigate to Compile Tab and compile the `Database.sol` contract. Note down the `ABI` as it will be required in the next section.

Navigate to Deploy Tab and open the “ENVIRONMENT” drop-down. Select "Injected Web3" (make sure Metamask is loaded) and click "Deploy" button. 

Approve the transaction on Metamask pop-up interface. Once our contract is deployed successfully, Note down the `contract address`.

{% hint style="info" %}  
An Application Binary Interface (ABI) is a JSON object which stores the metadata about the methods of a contract like data type of input parameters, return data type & property of the method like payable, view, pure etc. You can learn more about the ABI from the [solidity documentation](https://docs.soliditylang.org/en/latest/abi-spec.html)  
{% endhint %}

## Creating frontend using React

Now, we are going to create a react app and setup the frontend of the application.

Open a terminal and navigate to the directory where we will create the application.
```bash
cd /path/to/directory
```

Now use `npm` to install create-react-app. `-g` flag denotes that the package should be installed globally.
```bash
npm install -g create-react-app
```

Create a new react app.
```bash
create-react-app avalanche-chat-app
```

Move to the newly created directory and install the given dependencies.
```bash
cd avalanche-chat-app
npm install --save ethers@5.1.4 react-bootstrap@1.5.2 bootstrap@4.6.0
```

Open `index.html` file in the `public` directory, and paste the following HTML :

```html
<!DOCTYPE html>
<html lang="en">

<head>
    <meta charset="utf-8" />
    <meta name="viewport" content="width=device-width, initial-scale=1" />
    <meta name="theme-color" content="#000000" />
    <title>Chat dApp</title>
</head>

<body>
    <div id="root"></div>
</body>

</html>
```

Move out of the public folder and create a new directory `components` inside `src` directory, where we will be keeping all our React components, using the following command :

```bash
mkdir ./src/components
cd ./src/components
```

Now let's create the component having the navbar of our dApp. Create a new file called `NavBar.jsx` and paste the following code :

```javascript
import React from "react";
import { Button, Navbar } from "react-bootstrap";

// This component renders the Navbar of our application
export function NavBar( props ){
    return (
        <Navbar bg="dark" variant="dark">
            <Navbar.Brand href="#home"> 
                Avalanche Chat App 
            </Navbar.Brand>
            <Navbar.Toggle />
            <Navbar.Collapse className="justify-content-end">
                <Navbar.Text> 
                    <Button style={{ display: props.showButton }} variant="success" onClick={ async () => { props.login(); }}>
                        Connect to Metamask
                    </Button>
                    <div style={{ display: props.showButton === "none" ? "block" : "none" }}>
                        Signed in as: 
                        <a href="#"> 
                            { props.username }
                        </a>
                    </div>
                </Navbar.Text>
            </Navbar.Collapse>
        </Navbar>
    );
}
```

All the contacts will have a card with contacts' name and public key. Create a new file called `ChatCard.jsx` and paste the following code :

```javascript
import React from "react";
import { Row, Card } from "react-bootstrap";
import 'bootstrap/dist/css/bootstrap.min.css';

// This is a function which renders the friends in the friends list
export function ChatCard( props ){
    return (
        <Row style={{ marginRight:"0px" }}>
            <Card border="success" style={{ width:'100%', alignSelf:'center', marginLeft:"15px" }} onClick={ () => { props.getMessages( props.publicKey ); }}>
              <Card.Body>
                  <Card.Title> { props.name } </Card.Title>
                  <Card.Subtitle> { props.publicKey.length > 20 ? props.publicKey.substring(0, 20) + " ..." : props.publicKey } </Card.Subtitle>
              </Card.Body>
            </Card>
        </Row> 
    );
}
```

Each message will be rendered by the Message component. This component will have the timestamp , senders' name and the message. Create a new file called `Message.jsx` and paste the following javascript code :

```javascript
import React from "react";
import { Row, Card } from "react-bootstrap";

// This is a functional component which renders the individual messages
export function Message( props ){
    return (
        <Row style={{ marginRight:"0px" }}>
            <Card  border="success" style={{ width:'80%', alignSelf:'center', margin:"0 0 5px " + props.marginLeft, float:"right", right:"0px" }}>
                <Card.Body>
                    <h6 style={{ float:"right" }}> 
                        { props.timeStamp } 
                    </h6>
                    <Card.Subtitle>
                        <b>
                            { props.sender }
                        </b>
                    </Card.Subtitle>
                    <Card.Text>
                        { props.data }
                    </Card.Text>
                </Card.Body>
            </Card>
        </Row>
    );
}
```

To add a new contact we will make AddNewChat component. It will show a modal on clicking the NewChat button and ask for the contacts' details. Create a new file called `AddNewChat.jsx` and paste the following code :

```javascript
import React from "react";
import { useState } from "react";
import { Button, Modal, Form } from "react-bootstrap";

// This Modal help Add a new friend
export function AddNewChat( props ){
    const [show, setShow] = useState( false );
    const handleClose = () => setShow( false );
    const handleShow = () => setShow( true );
    return (
        <div className="AddNewChat" style={{ position:"absolute", bottom:"0px", padding:"10px 45px 0 45px", margin:"0 95px 0 0", width:"97%" }}>
            <Button variant="success" className="mb-2" onClick={ handleShow }>
                + NewChat
            </Button>
            <Modal show={ show } onHide={ handleClose }>
                <Modal.Header closeButton>
                  <Modal.Title> Add New Friend </Modal.Title>
                </Modal.Header>
                <Modal.Body>
                    <Form.Group>
                        <Form.Control required id="addPublicKey" size="text" type="text" placeholder="Enter Friends Public Key" />
                        <br />
                        <Form.Control required id="addName" size="text" type="text" placeholder="Name" />
                        <br />
                    </Form.Group>
                </Modal.Body>
                <Modal.Footer>
                    <Button variant="secondary" onClick={ handleClose }>
                        Close
                    </Button>
                    <Button variant="primary" onClick={ () => {
                        props.addHandler( document.getElementById('addName').value, document.getElementById('addPublicKey').value );
                        handleClose();
                    }}>
                        Add Friend
                    </Button>
                </Modal.Footer>
            </Modal>
        </div>  
    
    );
}
```

Now lets create a new file called `Components.js` and export all the components together. Paste the following code :

```javascript
export { NavBar } from "./NavBar";
export { AddNewChat } from "./AddNewChat";
export { Message } from "./Message";
export { ChatCard } from "./ChatCard";
```

Move out to the `src` directory and create a new file called `App.jsx` and paste the following code :

{% hint style="info" %}  
Note: Write down the contract address obtained in `Implementing the smart contract` section in the variable named `contractAddress` on line 9  
{% endhint %}

```javascript
import React from "react";
import { useState, useEffect } from "react";
import { Container, Row, Col, Card, Form, Button } from 'react-bootstrap';
import { NavBar, ChatCard, Message, AddNewChat } from './components/Components.js';
import { ethers } from "ethers";
import { abi } from "./abi";

// Add the contract address inside the quotes
const CONTRACT_ADDRESS = ""; 

export function App( props ) {  
    const [friends, setFriends] = useState(null);
    const [myName, setMyName] = useState(null);
    const [myPublicKey, setMyPublicKey] = useState(null);
    const [activeChat, setActiveChat] = useState({ friendname: null, publicKey: null });
    const [activeChatMessages, setActiveChatMessages] = useState(null);
    const [showConnectButton, setShowConnectButton] = useState("block");
    const [myContract, setMyContract] = useState(null);
  
    // Save the contents of abi in a variable
    const contractABI = abi; 
    let provider;
    let signer;

    // Login to Metamask and check the if the user exists else creates one
    async function login() {
        let res = await connectToMetamask();
        if( res === true ) {
            provider = new ethers.providers.Web3Provider( window.ethereum );
            signer = provider.getSigner();
            try {
				const contract = new ethers.Contract( CONTRACT_ADDRESS, contractABI, signer );
				setMyContract( contract );
				const address = await signer.getAddress();         
				let present = await contract.checkUserExists( address );
				let username;
				if( present )
					username = await contract.getUsername( address );
				else {
					username = prompt('Enter a username', 'Guest'); 
					if( username === '' ) username = 'Guest';
					await contract.createAccount( username );
				}
				setMyName( username );
				setMyPublicKey( address );
				setShowConnectButton( "none" );
			} catch(err) {
				alert("CONTRACT_ADDRESS not set properly!");
			}
        } else {
            alert("Couldn't connect to Metamask");
        }    
    }

    // Check if the Metamask connects 
    async function connectToMetamask() {
        try {
            await window.ethereum.enable();
            return true;
        } catch(err) {
            return false;
        }
    }

    // Add a friend to the users' Friends List
    async function addChat( name, publicKey ) {
        try {
			let present = await myContract.checkUserExists( publicKey );
			if( !present ) {
				alert("Given address not found: Ask him to join the app :)");
				return;
			}
			try {
				await myContract.addFriend( publicKey, name );
				const frnd = { "name": name, "publicKey": publicKey };
				setFriends( friends.concat(frnd) );
			} catch(err) {
				alert("Friend already Added! You can't be friend with the same person twice ;P");
			}
		} catch(err) {
			alert("Invalid address!")
		}
    }

    // Sends messsage to an user 
    async function sendMessage( data ) {
        if( !( activeChat && activeChat.publicKey ) ) return;
        const recieverAddress = activeChat.publicKey;
        await myContract.sendMessage( recieverAddress, data );
    } 

    // Fetch chat messages with a friend 
    async function getMessage( friendsPublicKey ) {
        let nickname;
        let messages = [];
        friends.forEach( ( item ) => {
            if( item.publicKey === friendsPublicKey )
                nickname = item.name;
        });
        // Get messages
        const data = await myContract.getMyChatMessages( friendsPublicKey );
        data.forEach( ( item ) => {
            const timestamp = new Date( 1000*item[1].toNumber() ).toUTCString();
            messages.push({ "publicKey": item[0], "timeStamp": timestamp, "data": item[2] });
        });
        setActiveChat({ friendname: nickname, publicKey: friendsPublicKey });
        setActiveChatMessages( messages );
    }

    // This executes every time page renders and when myPublicKey or myContract changes
    useEffect( () => {
        async function loadFriends() {
            let friendList = [];
            // Get Friends
            try {
                const data = await myContract.getMyFriendList();
                data.forEach( ( item ) => {
                    friendList.push({ "publicKey": item[0], "name": item[1] });
                })
            } catch(err) {
                friendList = null;  
            }
            setFriends( friendList );
        }
        loadFriends();
    }, [myPublicKey, myContract]);

    // Makes Cards for each Message
    const Messages = activeChatMessages ? activeChatMessages.map( ( message ) => {
        let margin = "5%";
        let sender = activeChat.friendname;
        if( message.publicKey === myPublicKey ) {
            margin = "15%";
            sender = "You";
        }
        return (
            <Message marginLeft={ margin } sender={ sender } data={ message.data } timeStamp={ message.timeStamp } />
        );
    }) : null;
  
    // Displays each card
    const chats = friends ? friends.map( ( friend ) => {
     return (
         <ChatCard publicKey={ friend.publicKey } name={ friend.name } getMessages={ ( key ) => getMessage( key ) } />
     );
    }) : null;

    return (
        <Container style={{ padding:"0px", border:"1px solid grey" }}>
            {/* This shows the navbar with connect button */}
            <NavBar username={ myName } login={ async () => login() } showButton={ showConnectButton } />
            <Row>
                {/* Here the friends list is shown */}
                <Col style={{ "paddingRight":"0px", "borderRight":"2px solid #000000" }}>
                    <div style={{ "backgroundColor":"#DCDCDC", "height":"100%", overflowY:"auto" }}>
                          <Row style={{ marginRight:"0px" }}  >
                              <Card style={{ width:'100%', alignSelf:'center', marginLeft:"15px" }}>
                                <Card.Header>
                                    Chats
                                </Card.Header>
                              </Card>
                          </Row>
                          { chats }
                          <AddNewChat myContract={ myContract } addHandler={ ( name, publicKey ) => addChat( name, publicKey )} />
                    </div>
                </Col>
                <Col xs={ 8 } style={{ "paddingLeft":"0px" }}>
                    <div style={{ "backgroundColor":"#DCDCDC", "height":"100%" }}>
                        {/* Chat header with refresh button, username and public key are rendered here */}
                        <Row style={{ marginRight:"0px" }}>
                              <Card style={{ width:'100%', alignSelf:'center', margin:"0 0 5px 15px" }}>
                                <Card.Header>
                                    { activeChat.friendname } : { activeChat.publicKey }
                                    <Button style={{ float:"right" }} variant="warning" onClick={ () => {
                                        if( activeChat && activeChat.publicKey )
                                            getMessage( activeChat.publicKey );
                                    } }>
                                        Refresh
                                    </Button>
                                </Card.Header>
                            </Card>
                        </Row>
                        {/* The messages will be shown here */}
                        <div className="MessageBox" style={{ height:"400px", overflowY:"auto" }}>
                           { Messages }
                        </div>
                        {/* The form with send button and message input fields */}
                        <div className="SendMessage"  style={{ borderTop:"2px solid black", position:"relative", bottom:"0px", padding:"10px 45px 0 45px", margin:"0 95px 0 0", width:"97%" }}>
                            <Form onSubmit={ (e) => {
			                	e.preventDefault();
			                	sendMessage( document.getElementById( 'messageData' ).value );
			                	document.getElementById( 'messageData' ).value = "";
			                }}>
                                <Form.Row className="align-items-center">
                                    <Col xs={9}>
                                        <Form.Control id="messageData" className="mb-2"  placeholder="Send Message" />
                                    </Col>
                                    <Col >
                                      <Button className="mb-2" style={{ float:"right" }} onClick={ () => {
                                          sendMessage( document.getElementById( 'messageData' ).value );
                                          document.getElementById( 'messageData' ).value = "";
                                      }}>
                                        Send
                                      </Button>
                                    </Col>
                                </Form.Row>
                            </Form>
                        </div> 
                    </div>
                </Col>
            </Row>
        </Container>
    );
}

```

<<<<<<< HEAD
Make a File named `index.js` inside the `src` folder and paste the following code block inside:
=======
<br>

Open the file `index.js` inside the `src` folder and paste the following code block inside:
>>>>>>> db2f83a6

```javascript
import React from "react";
import ReactDom from "react-dom";
import { App } from "../src/App.jsx";

ReactDom.render( 
    <App /> ,
    document.getElementById('root')
);
```

Create a new file named `abi.js` in the `src` folder. Export const variable named abi which stores the ABI you had generated earlier. Add your ABI after `export const abi = `. The `abi.js` file should look like this!

```javascript
export const abi = [
    {
        "inputs": [
            {
                "internalType": "address",
                "name": "friend_key",
                "type": "address"
            },
            {
                "internalType": "string",
                "name": "name",
                "type": "string"
            }
        ],
        "name": "addFriend",
        "outputs": [],
        "stateMutability": "nonpayable",
        "type": "function"
    },
    {
        "inputs": [
            {
                "internalType": "address",
                "name": "pubkey",
                "type": "address"
            }
        ],
        "name": "checkUserExists",
        "outputs": [
            {
                "internalType": "bool",
                "name": "",
                "type": "bool"
            }
        ],
        "stateMutability": "view",
        "type": "function"
    },
    {
        "inputs": [
            {
                "internalType": "string",
                "name": "name",
                "type": "string"
            }
        ],
        "name": "createAccount",
        "outputs": [],
        "stateMutability": "nonpayable",
        "type": "function"
    },
    {
        "inputs": [],
        "name": "getMyFriendList",
        "outputs": [
            {
                "components": [
                    {
                        "internalType": "address",
                        "name": "pubkey",
                        "type": "address"
                    },
                    {
                        "internalType": "string",
                        "name": "name",
                        "type": "string"
                    }
                ],
                "internalType": "struct Database.friend[]",
                "name": "",
                "type": "tuple[]"
            }
        ],
        "stateMutability": "view",
        "type": "function"
    },
    {
        "inputs": [
            {
                "internalType": "address",
                "name": "pubkey",
                "type": "address"
            }
        ],
        "name": "getUsername",
        "outputs": [
            {
                "internalType": "string",
                "name": "",
                "type": "string"
            }
        ],
        "stateMutability": "view",
        "type": "function"
    },
    {
        "inputs": [
            {
                "internalType": "address",
                "name": "friend_key",
                "type": "address"
            }
        ],
        "name": "readMessage",
        "outputs": [
            {
                "components": [
                    {
                        "internalType": "address",
                        "name": "sender",
                        "type": "address"
                    },
                    {
                        "internalType": "uint256",
                        "name": "timestamp",
                        "type": "uint256"
                    },
                    {
                        "internalType": "string",
                        "name": "msg",
                        "type": "string"
                    }
                ],
                "internalType": "struct Database.message[]",
                "name": "",
                "type": "tuple[]"
            }
        ],
        "stateMutability": "view",
        "type": "function"
    },
    {
        "inputs": [
            {
                "internalType": "address",
                "name": "friend_key",
                "type": "address"
            },
            {
                "internalType": "string",
                "name": "_msg",
                "type": "string"
            }
        ],
        "name": "sendMessage",
        "outputs": [],
        "stateMutability": "nonpayable",
        "type": "function"
    }
]
```

{% hint style="info" %}  
An Application Binary Interface (ABI) is a JSON object which stores the metadata about the methods of a contract like data type of input parameters, return data type & property of the method like payable, view, pure etc. You can learn more about the ABI from the [solidity documentation](https://docs.soliditylang.org/en/latest/abi-spec.html)  
{% endhint %}

Now its time to run our React app. Use the following command to start the React app.
```bash
npm start
```

## Walkthrough

<<<<<<< HEAD
![preview](https://github.com/realnimish/blockchain-chat-app/blob/main/public/UI.png?raw=true)
=======
* Visit [http://localhost:3000](http://localhost:3000) to interact with the app.


* User registration and adding a new friend

![preview](https://i.imgur.com/pyYXvZs.gif)

{% hint style="info" %}
    Make sure your friend is also registered to the application while adding him as a friend.
{% endhint %}

* Chatting

![preview](https://i.imgur.com/LfkjLSK.gif)

>>>>>>> db2f83a6

## Conclusion
Congratulations! We have successfully developed a decentralized chat application which can be deployed on Avalanche or other EVM-compatible blockchain. We also created a boilerplate React application to use as the frontend for our dApp.

## Troubleshooting

**Transaction Failure**

* Check if your account has sufficient balance at [fuji block-explorer](https://cchain.explorer.avax-test.network/). You can fund your address from the given [faucet](https://faucet.avax-test.network/)

![Zero balance preview](https://raw.githubusercontent.com/realnimish/blockchain-chat-app/main/public/zero_balance.jpeg)

* Make sure that you have selected the correct account on metamask if you have more than one account connected to the site.

![Multiple account preview](https://raw.githubusercontent.com/realnimish/blockchain-chat-app/main/public/multiple_accounts.jpeg)

**Application crash**

![Error](https://user-images.githubusercontent.com/44340561/119778345-05dba100-bee5-11eb-85b9-c9bd18ea4082.png)
Check if you have updated the `contractAddress` variable in `src/index.js` properly!

## What's Next
This dApp has very limited functionality. We can improve it by adding functions to delete messages, block users, or create groups of friends. We could also optimize the dApp interaction cost with functions to limit the maximum number of messages, or possibly using event log for short messages.

## About the Author(s)

The tutorial was created by [Nimish Agrawal](https://github.com/realnimish) & [Sayan Kar](https://github.com/SayanKar). You can reach out to them on [Figment Forum](https://community.figment.io/u/nimishagrawal100.in/) or on LinkedIn [@Nimish Agrawal](https://www.linkedin.com/in/realnimish) and [@Sayan Kar](https://www.linkedin.com/in/sayan-kar-).

## References

- Smart contract deployment process - [Deploy a Smart Contract on Avalanche using Remix and MetaMask](https://docs.avax.network/build/tutorials/smart-contracts/deploy-a-smart-contract-on-avalanche-using-remix-and-metamask)<|MERGE_RESOLUTION|>--- conflicted
+++ resolved
@@ -259,7 +259,7 @@
 </html>
 ```
 
-Move out of the public folder and create a new directory `components` inside `src` directory, where we will be keeping all our React components, using the following command :
+Move out of the public directory and create a new directory `components` inside `src` directory, where we will be keeping all our React components, using the following command :
 
 ```bash
 mkdir ./src/components
@@ -630,13 +630,7 @@
 
 ```
 
-<<<<<<< HEAD
-Make a File named `index.js` inside the `src` folder and paste the following code block inside:
-=======
-<br>
-
-Open the file `index.js` inside the `src` folder and paste the following code block inside:
->>>>>>> db2f83a6
+Open the `index.js` file inside the `src` directory and paste the following :
 
 ```javascript
 import React from "react";
@@ -649,7 +643,7 @@
 );
 ```
 
-Create a new file named `abi.js` in the `src` folder. Export const variable named abi which stores the ABI you had generated earlier. Add your ABI after `export const abi = `. The `abi.js` file should look like this!
+Create a new file called `abi.js` in the `src` directory, and paste the following code :
 
 ```javascript
 export const abi = [
@@ -815,11 +809,7 @@
 
 ## Walkthrough
 
-<<<<<<< HEAD
-![preview](https://github.com/realnimish/blockchain-chat-app/blob/main/public/UI.png?raw=true)
-=======
 * Visit [http://localhost:3000](http://localhost:3000) to interact with the app.
-
 
 * User registration and adding a new friend
 
@@ -833,8 +823,6 @@
 
 ![preview](https://i.imgur.com/LfkjLSK.gif)
 
->>>>>>> db2f83a6
-
 ## Conclusion
 Congratulations! We have successfully developed a decentralized chat application which can be deployed on Avalanche or other EVM-compatible blockchain. We also created a boilerplate React application to use as the frontend for our dApp.
 
