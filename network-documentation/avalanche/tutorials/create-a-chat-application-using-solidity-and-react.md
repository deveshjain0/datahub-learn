# Create a chat dApp using Solidity and ReactJS

<<<<<<< HEAD
## Introduction
Today we will build a decentralized chat application on Avalanche's Fuji test-network from scratch. The dApp will allow users to connect with other people and chat with them. We will develop our smart contract using Solidity which will be deployed on Avalanche's C-chain. We will have a basic, easy-to-use UI developed using ReactJS. So, let us begin!
=======
# Introduction
Today we will build a decentralized chat application on Avalanche's Fuji test-network from scratch. The dApp will allow users to connect with other users and chat with them. We will develop our smart contract using Solidity which will be deployed on Avalanche's C-chain. It would have an easy-to-use UI developed using Reactjs. So Lets begin ...
>>>>>>> fd1bd750

# Prerequisites

* Basic familiarity with Reactjs and Solidity
* Should've completed [Deploy a Smart Contract on Avalanche using Remix and MetaMask](https://learn.figment.io/network-documentation/avalanche/tutorials/deploy-a-smart-contract-on-avalanche-using-remix-and-metamask) tutorial

# Requirements
* [Node.js](https://nodejs.org/en/download/releases/) v10.18.0+
* [Metamask extension](https://metamask.io/download.html) on your browser

# Implementing the smart contract 

Our chat dApp needs the basic functionality allowing users to connect with and share messages with friends. To accomplish this, we will write the functions responsible for creating an account, adding friends and sending messages.

## Account creation

We will define 3 functions :

* The `checkUserExists(pubkey)` function is used to check if a user is registered with our application or not. It will help make sure duplicate users are not created and it will also be called from other functions to check their existence.

* The `createAccount(username)` function registers a new user on the platform with the provided username.
    
* The `getUsername(pubkey)` function will return the username of the given user if it exists.

<<<<<<< HEAD
### Adding friends
=======
## Adding new friend
>>>>>>> fd1bd750

Here also we will define 3 functions :

* The `checkAlreadyFriends(pubkey1, pubkey2)` function checks whether two users are already friends with each other or not. This is needed to prevent duplicate channel between the same parties and will also be used to prevent a user from sending messages to other users unless they are friends.

* The `addFriend(pubkey, name)` function mark the two users as friend if they both are registered on the platform and are already not friends with each other.

* The `getMyFriendList()` function will return an array of friends of the given user.

## Messaging

The final part of the Solidity contract will enable the exchange of messages between users. We will divide the task into two functions `sendMessage()` and `readMessage()`.

* The `sendMessage()` function allows a user to send messages to another registered user (friend). This is done with `checkUserExists(pubkey)` and `checkAlreadyFriends(pubkey1, pubkey2)`.

* The `readMessage()` function returns the chat history that has happened between the two users so far.

<<<<<<< HEAD
### User Data Collections
=======
## Data Collections
>>>>>>> fd1bd750

We will have three types of user-defined data :

* `user` will have the properties `name` which stores the username, and `friendList` which is an array of other users.

* `friend` will have the properties `pubkey` which is the friends' public address, and `name` which the user would like to refer them as.

* `message` has three properties: `sender`, `timestamp` and `msg`, which is short for "message".

We would maintain 2 collections in our database:

* `userList` where all the users on the platform are mapped with their public address.

* `allMessages` stores the messages. As Solidity does not allow user-defined keys in a mapping, we can instead hash the public keys of the two users. This value can then be stored in the mapping.

# Deploying the smart contract

## Setting up Metamask

Log in to MetaMask -> Click the Network drop-down -> Select Custom RPC

![Metamask](https://gblobscdn.gitbook.com/assets%2F-MIVL6JKxnpiaciltfue%2F-MM1OJt2er1kalefd4bd%2F-MM1PMHVK808DUpeSuF4%2Fimage.png?alt=media&token=9b5898f1-57e0-4334-b40c-b18005e3be0e)

**FUJI Testnet Settings:**

* **Network Name**: Avalanche FUJI C-Chain
* **New RPC URL**: [https://api.avax-test.network/ext/bc/C/rpc](https://api.avax-test.network/ext/bc/C/rpc)
* **ChainID**: `43114`
* **Symbol**: `C-AVAX`
* **Explorer**: [https://cchain.explorer.avax-test.network](https://cchain.explorer.avax-test.network/)

Fund your address from the given [faucet](https://faucet.avax-test.network/).

## Deploy using Remix

Open [Remix](https://remix.ethereum.org/) -> Select Solidity

![remix-preview](https://gblobscdn.gitbook.com/assets%2F-MKmFQYgp3Usx3i-VLJU%2F-MLOuR33iyanZrmnCDTl%2F-MLOw5RJ5tNGvy2C90xN%2Fimage.png?alt=media&token=391f3978-7d53-4112-b45a-e89c3d6d783d)

Create a `Database.sol` file in the Remix file explorer, and paste the following code :

```javascript
// SPDX-License-Identifier: GPL-3.0

pragma solidity >=0.7.0 <0.9.0;

contract Database {
    
    // Stores the default name of an user and her friends info
    struct user {
        string name;
        friend[] friendList;
    }

    // Each friend is identified by its address and name assigned by the second party
    struct friend {
        address pubkey;
        string name;
    }

    // message construct stores the single chat message and its metadata
    struct message {
        address sender;
        uint256 timestamp;
        string msg;
    }

    // Collection of users registered on the application
    mapping(address => user) userList;
    // Collection of messages communicated in a channel between two users
    mapping(bytes32 => message[]) allMessages; // key : Hash(user1,user2)
    
    // It checks whether a user(identified by its public key)
    // has created an account on this application or not
    function checkUserExists(address pubkey) public view returns(bool) {
        return bytes(userList[pubkey].name).length > 0;
    }
    
    // Registers the caller(msg.sender) to our app with a non-empty username
    function createAccount(string calldata name) external {
        require(checkUserExists(msg.sender)==false, "User already exists!");
        require(bytes(name).length>0, "Username cannot be empty!"); 
        userList[msg.sender].name = name;
    }
    
    // Returns the default name provided by an user
    function getUsername(address pubkey) external view returns(string memory) {
        require(checkUserExists(pubkey), "User is not registered!");
        return userList[pubkey].name;
    }
    
    // Adds new user as your friend with an associated nickname
    function addFriend(address friend_key, string calldata name) external {
        require(checkUserExists(msg.sender), "Create an account first!");
        require(checkUserExists(friend_key), "User is not registered!");
        require(msg.sender!=friend_key, "Users cannot add themselves as friends!");
        require(checkAlreadyFriends(msg.sender,friend_key)==false, "These users are already friends!");
        
        _addFriend(msg.sender, friend_key, name);
        _addFriend(friend_key, msg.sender, userList[msg.sender].name);
    }
    
    // Checks if two users are already friends or not
    function checkAlreadyFriends(address pubkey1, address pubkey2) internal view returns(bool) {
        
        if(userList[pubkey1].friendList.length > userList[pubkey2].friendList.length)
        {
            address tmp = pubkey1;
            pubkey1 = pubkey2;
            pubkey2 = tmp;
        }
    
        for(uint i=0; i<userList[pubkey1].friendList.length; ++i)
        {
            if(userList[pubkey1].friendList[i].pubkey == pubkey2)
                return true;
        }
        return false;
    }
    
    // A helper function to update the friendList
    function _addFriend(address me, address friend_key, string memory name) internal {
        friend memory newFriend = friend(friend_key,name);
        userList[me].friendList.push(newFriend);
    }
    
    // Returns list of friends of the sender
    function getMyFriendList() external view returns(friend[] memory) {
        return userList[msg.sender].friendList;
    }
    
    // Returns a unique code for the channel created between the two users
    // Hash(key1,key2) where key1 is lexicographically smaller than key2
    function _getChatCode(address pubkey1, address pubkey2) internal pure returns(bytes32) {
        if(pubkey1 < pubkey2)
            return keccak256(abi.encodePacked(pubkey1, pubkey2));
        else
            return keccak256(abi.encodePacked(pubkey2, pubkey1));
    }
    
    // Sends a new message to a given friend
    function sendMessage(address friend_key, string calldata _msg) external {
        require(checkUserExists(msg.sender), "Create an account first!");
        require(checkUserExists(friend_key), "User is not registered!");
        require(checkAlreadyFriends(msg.sender,friend_key), "You are not friends with the given user");
        
        bytes32 chatCode = _getChatCode(msg.sender, friend_key);
        message memory newMsg = message(msg.sender, block.timestamp, _msg);
        allMessages[chatCode].push(newMsg);
    }
    
    // Returns all the chat messages communicated in a channel
    function readMessage(address friend_key) external view returns(message[] memory) {
        bytes32 chatCode = _getChatCode(msg.sender, friend_key);
        return allMessages[chatCode];
    }
}
```

Navigate to the Solidity compiler Tab on the left side navigation bar and click the blue button to compile the `Database.sol` contract. Note down the `ABI` as it will be required in the next section.

Navigate to Deploy Tab and open the “ENVIRONMENT” drop-down. Select "Injected Web3" (make sure Metamask is loaded) and click "Deploy" button. 

Approve the transaction on Metamask pop-up interface. Once our contract is deployed successfully, Note down the `contract address`.

{% hint style="info" %}  
An Application Binary Interface (ABI) is a JSON object which stores the metadata about the methods of a contract like data type of input parameters, return data type & property of the method like payable, view, pure etc. You can learn more about the ABI from the [solidity documentation](https://docs.soliditylang.org/en/latest/abi-spec.html)  
{% endhint %}

<<<<<<< HEAD
## Creating a frontend in React
=======
# Creating frontend using React
>>>>>>> fd1bd750

Now, we are going to create a React app scaffold and set up the frontend of the application.

Open a terminal and navigate to the directory where we will create the application.
```bash
cd /path/to/directory
```

Now use `npm` to install create-react-app. `-g` flag denotes that the package should be installed globally.
```bash
npm install -g create-react-app
```

Create a new react app.
```bash
create-react-app avalanche-chat-app
```

Move to the newly created directory and install the given dependencies.
```bash
cd avalanche-chat-app
npm install --save ethers@5.1.4 react-bootstrap@1.5.2 bootstrap@4.6.0
```

Open `index.html` file in the `public` directory, and paste the following HTML :

```html
<!DOCTYPE html>
<html lang="en">

<head>
    <meta charset="utf-8" />
    <meta name="viewport" content="width=device-width, initial-scale=1" />
    <meta name="theme-color" content="#000000" />
    <title>Chat dApp</title>
</head>

<body>
    <div id="root"></div>
</body>

</html>
```

Move out of the public directory and create a new directory `components` inside `src` directory, where we will be keeping all our React components, using the following command :

```bash
mkdir ./src/components
cd ./src/components
```

Now let's create the component having the navbar of our dApp. Create a new file called `NavBar.jsx` and paste the following code :

```javascript
import React from "react";
import { Button, Navbar } from "react-bootstrap";

// This component renders the Navbar of our application
export function NavBar( props ){
    return (
        <Navbar bg="dark" variant="dark">
            <Navbar.Brand href="#home"> 
                Avalanche Chat App 
            </Navbar.Brand>
            <Navbar.Toggle />
            <Navbar.Collapse className="justify-content-end">
                <Navbar.Text> 
                    <Button style={{ display: props.showButton }} variant="success" onClick={ async () => { props.login(); }}>
                        Connect to Metamask
                    </Button>
                    <div style={{ display: props.showButton === "none" ? "block" : "none" }}>
                        Signed in as: 
                        <a href="#"> 
                            { props.username }
                        </a>
                    </div>
                </Navbar.Text>
            </Navbar.Collapse>
        </Navbar>
    );
}
```

All the contacts will have a card with contacts' name and public key. Create a new file called `ChatCard.jsx` and paste the following code :

```javascript
import React from "react";
import { Row, Card } from "react-bootstrap";
import 'bootstrap/dist/css/bootstrap.min.css';

// This is a function which renders the friends in the friends list
export function ChatCard( props ){
    return (
        <Row style={{ marginRight:"0px" }}>
            <Card border="success" style={{ width:'100%', alignSelf:'center', marginLeft:"15px" }} onClick={ () => { props.getMessages( props.publicKey ); }}>
              <Card.Body>
                  <Card.Title> { props.name } </Card.Title>
                  <Card.Subtitle> { props.publicKey.length > 20 ? props.publicKey.substring(0, 20) + " ..." : props.publicKey } </Card.Subtitle>
              </Card.Body>
            </Card>
        </Row> 
    );
}
```

Each message will be rendered by the Message component. This component will have the timestamp , senders' name and the message. Create a new file called `Message.jsx` and paste the following code :

```javascript
import React from "react";
import { Row, Card } from "react-bootstrap";

// This is a functional component which renders the individual messages
export function Message( props ){
    return (
        <Row style={{ marginRight:"0px" }}>
            <Card  border="success" style={{ width:'80%', alignSelf:'center', margin:"0 0 5px " + props.marginLeft, float:"right", right:"0px" }}>
                <Card.Body>
                    <h6 style={{ float:"right" }}> 
                        { props.timeStamp } 
                    </h6>
                    <Card.Subtitle>
                        <b>
                            { props.sender }
                        </b>
                    </Card.Subtitle>
                    <Card.Text>
                        { props.data }
                    </Card.Text>
                </Card.Body>
            </Card>
        </Row>
    );
}
```

To add a new contact we will make AddNewChat component. It will show a modal on clicking the NewChat button and ask for the contacts' details. Create a new file called `AddNewChat.jsx` and paste the following code :

```javascript
import React from "react";
import { useState } from "react";
import { Button, Modal, Form } from "react-bootstrap";

// This Modal help Add a new friend
export function AddNewChat( props ){
    const [show, setShow] = useState( false );
    const handleClose = () => setShow( false );
    const handleShow = () => setShow( true );
    return (
        <div className="AddNewChat" style={{ position:"absolute", bottom:"0px", padding:"10px 45px 0 45px", margin:"0 95px 0 0", width:"97%" }}>
            <Button variant="success" className="mb-2" onClick={ handleShow }>
                + NewChat
            </Button>
            <Modal show={ show } onHide={ handleClose }>
                <Modal.Header closeButton>
                  <Modal.Title> Add New Friend </Modal.Title>
                </Modal.Header>
                <Modal.Body>
                    <Form.Group>
                        <Form.Control required id="addPublicKey" size="text" type="text" placeholder="Enter Friends Public Key" />
                        <br />
                        <Form.Control required id="addName" size="text" type="text" placeholder="Name" />
                        <br />
                    </Form.Group>
                </Modal.Body>
                <Modal.Footer>
                    <Button variant="secondary" onClick={ handleClose }>
                        Close
                    </Button>
                    <Button variant="primary" onClick={ () => {
                        props.addHandler( document.getElementById('addName').value, document.getElementById('addPublicKey').value );
                        handleClose();
                    }}>
                        Add Friend
                    </Button>
                </Modal.Footer>
            </Modal>
        </div>  
    
    );
}
```

Now lets create a new file called `Components.js` and export all the components together. Paste the following code :

```javascript
export { NavBar } from "./NavBar";
export { AddNewChat } from "./AddNewChat";
export { Message } from "./Message";
export { ChatCard } from "./ChatCard";
```

Move out to the `src` directory and create a new file called `App.jsx` and paste the following code :

```javascript
import React from "react";
import { useState, useEffect } from "react";
import { Container, Row, Col, Card, Form, Button } from 'react-bootstrap';
import { NavBar, ChatCard, Message, AddNewChat } from './components/Components.js';
import { ethers } from "ethers";
import { abi } from "./abi";

// Add the contract address inside the quotes
const CONTRACT_ADDRESS = ""; 

export function App( props ) {  
    const [friends, setFriends] = useState(null);
    const [myName, setMyName] = useState(null);
    const [myPublicKey, setMyPublicKey] = useState(null);
    const [activeChat, setActiveChat] = useState({ friendname: null, publicKey: null });
    const [activeChatMessages, setActiveChatMessages] = useState(null);
    const [showConnectButton, setShowConnectButton] = useState("block");
    const [myContract, setMyContract] = useState(null);
  
    // Save the contents of abi in a variable
    const contractABI = abi; 
    let provider;
    let signer;

    // Login to Metamask and check the if the user exists else creates one
    async function login() {
        let res = await connectToMetamask();
        if( res === true ) {
            provider = new ethers.providers.Web3Provider( window.ethereum );
            signer = provider.getSigner();
            try {
				const contract = new ethers.Contract( CONTRACT_ADDRESS, contractABI, signer );
				setMyContract( contract );
				const address = await signer.getAddress();         
				let present = await contract.checkUserExists( address );
				let username;
				if( present )
					username = await contract.getUsername( address );
				else {
					username = prompt('Enter a username', 'Guest'); 
					if( username === '' ) username = 'Guest';
					await contract.createAccount( username );
				}
				setMyName( username );
				setMyPublicKey( address );
				setShowConnectButton( "none" );
			} catch(err) {
				alert("CONTRACT_ADDRESS not set properly!");
			}
        } else {
            alert("Couldn't connect to Metamask");
        }    
    }

    // Check if the Metamask connects 
    async function connectToMetamask() {
        try {
            await window.ethereum.enable();
            return true;
        } catch(err) {
            return false;
        }
    }

    // Add a friend to the users' Friends List
    async function addChat( name, publicKey ) {
        try {
			let present = await myContract.checkUserExists( publicKey );
			if( !present ) {
				alert("Given address not found: Ask him to join the app :)");
				return;
			}
			try {
				await myContract.addFriend( publicKey, name );
				const frnd = { "name": name, "publicKey": publicKey };
				setFriends( friends.concat(frnd) );
			} catch(err) {
				alert("Friend already Added! You can't be friend with the same person twice ;P");
			}
		} catch(err) {
			alert("Invalid address!")
		}
    }

    // Sends messsage to an user 
    async function sendMessage( data ) {
        if( !( activeChat && activeChat.publicKey ) ) return;
        const recieverAddress = activeChat.publicKey;
        await myContract.sendMessage( recieverAddress, data );
    } 

    // Fetch chat messages with a friend 
    async function getMessage( friendsPublicKey ) {
        let nickname;
        let messages = [];
        friends.forEach( ( item ) => {
            if( item.publicKey === friendsPublicKey )
                nickname = item.name;
        });
        // Get messages
        const data = await myContract.readMessage( friendsPublicKey );
        data.forEach( ( item ) => {
            const timestamp = new Date( 1000*item[1].toNumber() ).toUTCString();
            messages.push({ "publicKey": item[0], "timeStamp": timestamp, "data": item[2] });
        });
        setActiveChat({ friendname: nickname, publicKey: friendsPublicKey });
        setActiveChatMessages( messages );
    }

    // This executes every time page renders and when myPublicKey or myContract changes
    useEffect( () => {
        async function loadFriends() {
            let friendList = [];
            // Get Friends
            try {
                const data = await myContract.getMyFriendList();
                data.forEach( ( item ) => {
                    friendList.push({ "publicKey": item[0], "name": item[1] });
                })
            } catch(err) {
                friendList = null;  
            }
            setFriends( friendList );
        }
        loadFriends();
    }, [myPublicKey, myContract]);

    // Makes Cards for each Message
    const Messages = activeChatMessages ? activeChatMessages.map( ( message ) => {
        let margin = "5%";
        let sender = activeChat.friendname;
        if( message.publicKey === myPublicKey ) {
            margin = "15%";
            sender = "You";
        }
        return (
            <Message marginLeft={ margin } sender={ sender } data={ message.data } timeStamp={ message.timeStamp } />
        );
    }) : null;
  
    // Displays each card
    const chats = friends ? friends.map( ( friend ) => {
     return (
         <ChatCard publicKey={ friend.publicKey } name={ friend.name } getMessages={ ( key ) => getMessage( key ) } />
     );
    }) : null;

    return (
        <Container style={{ padding:"0px", border:"1px solid grey" }}>
            {/* This shows the navbar with connect button */}
            <NavBar username={ myName } login={ async () => login() } showButton={ showConnectButton } />
            <Row>
                {/* Here the friends list is shown */}
                <Col style={{ "paddingRight":"0px", "borderRight":"2px solid #000000" }}>
                    <div style={{ "backgroundColor":"#DCDCDC", "height":"100%", overflowY:"auto" }}>
                          <Row style={{ marginRight:"0px" }}  >
                              <Card style={{ width:'100%', alignSelf:'center', marginLeft:"15px" }}>
                                <Card.Header>
                                    Chats
                                </Card.Header>
                              </Card>
                          </Row>
                          { chats }
                          <AddNewChat myContract={ myContract } addHandler={ ( name, publicKey ) => addChat( name, publicKey )} />
                    </div>
                </Col>
                <Col xs={ 8 } style={{ "paddingLeft":"0px" }}>
                    <div style={{ "backgroundColor":"#DCDCDC", "height":"100%" }}>
                        {/* Chat header with refresh button, username and public key are rendered here */}
                        <Row style={{ marginRight:"0px" }}>
                              <Card style={{ width:'100%', alignSelf:'center', margin:"0 0 5px 15px" }}>
                                <Card.Header>
                                    { activeChat.friendname } : { activeChat.publicKey }
                                    <Button style={{ float:"right" }} variant="warning" onClick={ () => {
                                        if( activeChat && activeChat.publicKey )
                                            getMessage( activeChat.publicKey );
                                    } }>
                                        Refresh
                                    </Button>
                                </Card.Header>
                            </Card>
                        </Row>
                        {/* The messages will be shown here */}
                        <div className="MessageBox" style={{ height:"400px", overflowY:"auto" }}>
                           { Messages }
                        </div>
                        {/* The form with send button and message input fields */}
                        <div className="SendMessage"  style={{ borderTop:"2px solid black", position:"relative", bottom:"0px", padding:"10px 45px 0 45px", margin:"0 95px 0 0", width:"97%" }}>
                            <Form onSubmit={ (e) => {
			                	e.preventDefault();
			                	sendMessage( document.getElementById( 'messageData' ).value );
			                	document.getElementById( 'messageData' ).value = "";
			                }}>
                                <Form.Row className="align-items-center">
                                    <Col xs={9}>
                                        <Form.Control id="messageData" className="mb-2"  placeholder="Send Message" />
                                    </Col>
                                    <Col >
                                      <Button className="mb-2" style={{ float:"right" }} onClick={ () => {
                                          sendMessage( document.getElementById( 'messageData' ).value );
                                          document.getElementById( 'messageData' ).value = "";
                                      }}>
                                        Send
                                      </Button>
                                    </Col>
                                </Form.Row>
                            </Form>
                        </div> 
                    </div>
                </Col>
            </Row>
        </Container>
    );
}
```

{% hint style="info" %}  
Note: Write down the contract address obtained from `Implementing the smart contract` section in the variable called `CONTRACT_ADDRESS` on line 9 of `App.jsx`.
{% endhint %}

Open the `index.js` file inside the `src` directory and paste the following code :

```javascript
import React from "react";
import ReactDom from "react-dom";
import { App } from "../src/App.jsx";

ReactDom.render( 
    <App /> ,
    document.getElementById('root')
);
```

Create a new file called `abi.js` in the `src` directory, and paste the following code :

```javascript
export const abi = [
    {
        "inputs": [
            {
                "internalType": "address",
                "name": "friend_key",
                "type": "address"
            },
            {
                "internalType": "string",
                "name": "name",
                "type": "string"
            }
        ],
        "name": "addFriend",
        "outputs": [],
        "stateMutability": "nonpayable",
        "type": "function"
    },
    {
        "inputs": [
            {
                "internalType": "address",
                "name": "pubkey",
                "type": "address"
            }
        ],
        "name": "checkUserExists",
        "outputs": [
            {
                "internalType": "bool",
                "name": "",
                "type": "bool"
            }
        ],
        "stateMutability": "view",
        "type": "function"
    },
    {
        "inputs": [
            {
                "internalType": "string",
                "name": "name",
                "type": "string"
            }
        ],
        "name": "createAccount",
        "outputs": [],
        "stateMutability": "nonpayable",
        "type": "function"
    },
    {
        "inputs": [],
        "name": "getMyFriendList",
        "outputs": [
            {
                "components": [
                    {
                        "internalType": "address",
                        "name": "pubkey",
                        "type": "address"
                    },
                    {
                        "internalType": "string",
                        "name": "name",
                        "type": "string"
                    }
                ],
                "internalType": "struct Database.friend[]",
                "name": "",
                "type": "tuple[]"
            }
        ],
        "stateMutability": "view",
        "type": "function"
    },
    {
        "inputs": [
            {
                "internalType": "address",
                "name": "pubkey",
                "type": "address"
            }
        ],
        "name": "getUsername",
        "outputs": [
            {
                "internalType": "string",
                "name": "",
                "type": "string"
            }
        ],
        "stateMutability": "view",
        "type": "function"
    },
    {
        "inputs": [
            {
                "internalType": "address",
                "name": "friend_key",
                "type": "address"
            }
        ],
        "name": "readMessage",
        "outputs": [
            {
                "components": [
                    {
                        "internalType": "address",
                        "name": "sender",
                        "type": "address"
                    },
                    {
                        "internalType": "uint256",
                        "name": "timestamp",
                        "type": "uint256"
                    },
                    {
                        "internalType": "string",
                        "name": "msg",
                        "type": "string"
                    }
                ],
                "internalType": "struct Database.message[]",
                "name": "",
                "type": "tuple[]"
            }
        ],
        "stateMutability": "view",
        "type": "function"
    },
    {
        "inputs": [
            {
                "internalType": "address",
                "name": "friend_key",
                "type": "address"
            },
            {
                "internalType": "string",
                "name": "_msg",
                "type": "string"
            }
        ],
        "name": "sendMessage",
        "outputs": [],
        "stateMutability": "nonpayable",
        "type": "function"
    }
]
```

{% hint style="info" %}  
An Application Binary Interface (ABI) is a JSON object which stores the metadata about the methods of a contract like data type of input parameters, return data type & property of the method like payable, view, pure etc. You can learn more about the ABI from the [solidity documentation](https://docs.soliditylang.org/en/latest/abi-spec.html)  
{% endhint %}

Now its time to run our React app. Use the following command to start the React app.
```bash
npm start
```

# Walkthrough

* Visit [http://localhost:3000](http://localhost:3000) to interact with the app.

* User registration and adding a new friend

![preview](https://i.imgur.com/pyYXvZs.gif)

{% hint style="info" %}  
Make sure your friend is also registered to the application while adding him as a friend.  
{% endhint %}

* Chatting with friend

![preview](https://i.imgur.com/LfkjLSK.gif)

# Conclusion
Congratulations! We have successfully developed a decentralized chat application which can be deployed on Avalanche or other EVM-compatible blockchain. We also created a boilerplate React application to use as the frontend for our dApp.

# Troubleshooting

## Transaction Failure

* Check if your account has sufficient balance at [fuji block-explorer](https://cchain.explorer.avax-test.network/). You can fund your address from the given [faucet](https://faucet.avax-test.network/)

![Zero balance preview](https://raw.githubusercontent.com/realnimish/blockchain-chat-app/main/public/zero_balance.jpeg)

* Make sure that you have selected the correct account on metamask if you have more than one account connected to the site.

![Multiple account preview](https://raw.githubusercontent.com/realnimish/blockchain-chat-app/main/public/multiple_accounts.jpeg)

## Application crash

![Error](https://user-images.githubusercontent.com/44340561/119778345-05dba100-bee5-11eb-85b9-c9bd18ea4082.png)
Check if you have updated the `CONTRACT_ADDRESS` variable in `src/index.js` properly!

# What's Next
This dApp has very limited functionality. We can improve it by adding functions to delete messages, block users, or create groups of friends. We could also optimize the dApp interaction cost with functions to limit the maximum number of messages, or possibly using event log for short messages.

# About the Author(s)

The tutorial was created by [Nimish Agrawal](https://github.com/realnimish) & [Sayan Kar](https://github.com/SayanKar). You can reach out to them on [Figment Forum](https://community.figment.io/u/nimishagrawal100.in/) or on LinkedIn [@Nimish Agrawal](https://www.linkedin.com/in/realnimish) and [@Sayan Kar](https://www.linkedin.com/in/sayan-kar-).

# References

- Smart contract deployment process - [Deploy a Smart Contract on Avalanche using Remix and MetaMask](https://docs.avax.network/build/tutorials/smart-contracts/deploy-a-smart-contract-on-avalanche-using-remix-and-metamask)<|MERGE_RESOLUTION|>--- conflicted
+++ resolved
@@ -1,12 +1,7 @@
 # Create a chat dApp using Solidity and ReactJS
 
-<<<<<<< HEAD
-## Introduction
+# Introduction
 Today we will build a decentralized chat application on Avalanche's Fuji test-network from scratch. The dApp will allow users to connect with other people and chat with them. We will develop our smart contract using Solidity which will be deployed on Avalanche's C-chain. We will have a basic, easy-to-use UI developed using ReactJS. So, let us begin!
-=======
-# Introduction
-Today we will build a decentralized chat application on Avalanche's Fuji test-network from scratch. The dApp will allow users to connect with other users and chat with them. We will develop our smart contract using Solidity which will be deployed on Avalanche's C-chain. It would have an easy-to-use UI developed using Reactjs. So Lets begin ...
->>>>>>> fd1bd750
 
 # Prerequisites
 
@@ -31,11 +26,7 @@
     
 * The `getUsername(pubkey)` function will return the username of the given user if it exists.
 
-<<<<<<< HEAD
-### Adding friends
-=======
-## Adding new friend
->>>>>>> fd1bd750
+## Adding friends
 
 Here also we will define 3 functions :
 
@@ -53,11 +44,7 @@
 
 * The `readMessage()` function returns the chat history that has happened between the two users so far.
 
-<<<<<<< HEAD
-### User Data Collections
-=======
-## Data Collections
->>>>>>> fd1bd750
+## User Data Collections
 
 We will have three types of user-defined data :
 
@@ -227,11 +214,7 @@
 An Application Binary Interface (ABI) is a JSON object which stores the metadata about the methods of a contract like data type of input parameters, return data type & property of the method like payable, view, pure etc. You can learn more about the ABI from the [solidity documentation](https://docs.soliditylang.org/en/latest/abi-spec.html)  
 {% endhint %}
 
-<<<<<<< HEAD
-## Creating a frontend in React
-=======
-# Creating frontend using React
->>>>>>> fd1bd750
+# Creating a frontend in React
 
 Now, we are going to create a React app scaffold and set up the frontend of the application.
 
